--- conflicted
+++ resolved
@@ -1,647 +1,643 @@
-'''
-### Pseudocode ###
-
-Initialize MDP to learn on
-
-Get unique obs, distance metric, emb model etc
-Initialize population of solutions
-
-Pass objects to learning routine
-
-Learning routine:
-    (Must simultaneously learn policy, value function, and embedding)
-    1. Learn population embedding model and reconstruction model (?)
-    2. Evaluate population fitness scores
-    3. Select candidates for reproduction and generate offspring
-    
-'''
-
-import argparse
-import logging
-import os
-from copy import copy, deepcopy
-from tqdm import tqdm
-import time
-
-import torch
-from torch.optim import Adam, SGD
-from torch.distributions import MultivariateNormal
-
-from models.embedding.embedding_space import (
-    get_embedding_space,
-    EMBEDDING_SPACES)
-from models.embedding.embedding_models import (
-    MLPEmbMapping, ConvEmbMapping, DiscreteEmbMapping,
-    IDEmbMapping, MixedEmbMapping, Scaled)
-from models.embedding.metrics import JSDAgentMetric, TVAgentMetric
-from models.embedding.distns import get_policy_distn
-from models.embedding.utils import set_req_grad, pca, sum_to_1
-
-from models.rl.envs import ENVS, get_mdp
-from models.rl.utils import rec_to, DEFAULT_EPSILON, DEFAULT_GAMMA
-from models.rl.buffer import Buffer
-from models.pop_model import PopModel, train_birth_model
-from models.agent import GoalDirectedStochPolicy
-from models.rl.goal_directed_rl import GoalMDPWrapper, get_goal_mdp_wrapper
-
-device = 'cuda' if torch.cuda.is_available() else 'cpu'
-
-def main(env_name, 
-         emb_space_type='euclidean', emb_dim=10, metric_type='TV',
-         state_emb_model_type='MLP', birth_model_hs=None, birth_lr=0.001,
-         state_emb_layers=1, state_emb_hidden_size=12,
-         unique_samples=2000, isom_epochs=10000, isom_bs=32, isom_lr=0.001,
-         pop_size=100, opt_cls='Adam', birth_epochs=100, birth_bs=32,
-         model_dir=None, name=None, save_every=5, print_every=1, seed=None, plt=False):
-
-    if seed is not None:
-        torch.manual_seed(seed)
-
-    if model_dir is None:
-        model_dir = os.path.join(os.getcwd(), 'trained_models')
-
-    if not os.path.exists(os.path.dirname(model_dir)):
-        os.makedirs(os.path.dirname(model_dir))
-
-    assert name is not None and isinstance(name, str)
-    assert env_name in ENVS
-
-    save_dir = os.path.join(model_dir, env_name, name)
-    if not os.path.exists(save_dir):
-        os.makedirs(save_dir)
-
-    # Save all arguments of the current training run for inspection later if desired
-    logging.basicConfig(filename=os.path.join(save_dir, 'train.log'))
-    logger = logging.getLogger(__name__)
-    logger.setLevel(logging.DEBUG)
-    train_args = copy(locals())
-    logger.info('Train Arguments:')
-    kmaxlen = max([len(k) for k in train_args.keys()])
-    formatStr = '\t{:<' + str(kmaxlen) + '} {}'
-    for k in sorted(train_args.keys()):
-        logger.info(formatStr.format(k, train_args[k]))
-    logger.info('Device: {}'.format(device))
-
-    # Get MDP to train on
-    env_path = os.path.join(save_dir, 'env')
-    env, obs_type, obs_dim, act_dim = get_mdp(env_name)
-    # if not os.path.exists(env_path):
-    #     env, obs_type, obs_dim, act_dim = get_goal_mdp_wrapper(env_name, n_tasks=1)
-    #     env.save(env_path)
-    # else:
-    #     _, obs_type, obs_dim, act_dim = get_goal_mdp_wrapper(env_name, n_tasks=1)
-    #     env = GoalMDPWrapper.load(env_path)
-
-    # Distance between two policies is defined on unique obs
-    # If unique obs and embeddings already exist load them, else generate some
-    unique_obs_path = os.path.join(save_dir, 'unique_obs')
-    if os.path.exists(unique_obs_path):
-        unique_obs = torch.load(unique_obs_path)
-    else:
-        unique_obs = env.reset().clone().unsqueeze(0).to(device)
-        for i in range(unique_samples):
-            new_obs = env.reset().to(device)
-            # if new_obs not in sampled obs, must add
-            if sum_to_1((unique_obs - new_obs.unsqueeze(0)).abs()).min() > 0.:
-                unique_obs = torch.cat([unique_obs, new_obs.unsqueeze(0)])
-
-    # Get distance metric
-<<<<<<< HEAD
-    metric = JSDAgentMetric(unique_obs)
-=======
-    if metric_type == 'TV':
-        metric = TVAgentMetric(unique_obs)
-    elif metric_type == 'JSD':
-        metric = JSDAgentMetric(unique_obs)
->>>>>>> 15dc55bb
-
-    # Get embedding model
-    emb_model = DiscreteEmbMapping(pop_size, emb_dim)
-
-    # Get embedding space
-    emb_space = get_embedding_space(emb_space_type, emb_model)
-
-    # Get Birth Model (model to map embedding to policy over actions)
-    if state_emb_model_type == 'MLP':
-        assert obs_type == 'cont' and isinstance(obs_dim, int) and obs_dim > 0
-        layers = [obs_dim] + [state_emb_hidden_size] * state_emb_layers + [emb_dim]
-        state_emb_model = MLPEmbMapping(layers)
-
-    elif state_emb_model_type == 'Conv':
-        assert obs_type == 'cont' and isinstance(obs_dim, tuple) and len(obs_dim) == 3
-        layers = [state_emb_hidden_size] * state_emb_layers + [emb_dim]
-        state_emb_model = ConvEmbMapping(obs_dim, layers)
-
-    birth_model = GoalDirectedStochPolicy(
-        policy_model=MixedEmbMapping(
-            emb_model_dict={
-                'obs': state_emb_model,
-                'emb': IDEmbMapping(emb_dim)},
-                emb_dim=act_dim,
-                comb_model=MLPEmbMapping([emb_dim + state_emb_model.emb_dim,
-                                          birth_model_hs,
-                                          int(birth_model_hs / 2),
-                                          act_dim], batch_norm=False)))
-
-    # Get the population model tying them together
-    pop_model = PopModel(emb_space, metric, birth_model).to(device)
-
-    # Declare optimizers
-    optims = {}
-    if opt_cls == 'Adam':
-        optims['emb_model'] = Adam(emb_model.parameters(), lr=isom_lr)
-        optims['birth_model'] = Adam(birth_model.parameters(), lr=birth_lr)
-    elif opt_cls == 'SGD':
-        optims['emb_model'] = SGD(emb_model.parameters(), lr=isom_lr)
-        optims['birth_model'] = SGD(birth_model.parameters(), lr=birth_lr)
-    else:
-        raise ValueError('{} not a supported opt_cls'.format(opt_cls))
-
-    '''
-    learn_embedding(pop_model, isom_epochs=isom_epochs, isom_bs=isom_bs,
-                    birth_epochs=birth_epochs, birth_bs=birth_bs,
-                    optims=optims, save_dir=save_dir)
-    '''
-
-    # Get Initial Embs
-    pop_embs, pop_distns = pop_model.init_embs(epochs=isom_epochs, bs=isom_bs, optim=optims['emb_model'], save_dir=save_dir)
-
-    # Train Birth Model
-    train_birth_model(pop_model.birth_model,
-                      obs=unique_obs,
-                      embs=pop_embs.to(device),
-                      pop_distns=pop_distns.to(device),
-                      optim=optims['birth_model'], epochs=birth_epochs, bs= birth_bs,
-                      save_dir=save_dir, save_every=save_every, print_every=print_every)
-
-    torch.save(pop_model, os.path.join(save_dir, 'pop_model'))
-
-    pop_model = torch.load(os.path.join(save_dir, 'pop_model'))
-
-    # Make plots of emb space
-    pop_model_plots(pop_model, env, save_dir=save_dir)
-
-
-def pop_model_plots(pop_model, env, save_dir):
-
-    assert save_dir is not None
-    if not os.path.exists(save_dir):
-        os.makedirs(save_dir)
-    
-    # Plots of emb space coloured by score
-    emb_space_score_plots(pop_model, env, save_dir=os.path.join(save_dir, 'score_plots'))
-
-def emb_space_score_plots(pop_model, env, save_dir):
-    assert save_dir is not None
-    if not os.path.exists(save_dir):
-        os.makedirs(save_dir)
-
-    from isometric_ea import eval_pop
-    import numpy as np
-    pop_embs = pop_model.emb_model.model.weight.data
-
-    score_path = os.path.join(save_dir, 'pop_scores')
-    if os.path.exists(score_path):
-        pop_scores = torch.load(os.path.join(save_dir, 'pop_scores'))
-        assert len(pop_scores) == len(pop_embs)
-    else:
-        print('Computing Scores')
-        pop_scores = eval_pop(pop_embs, pop_model=pop_model, env=env, max_ep_len=30, n_reps=30, track=True)
-        torch.save(pop_scores, score_path)
-
-    pop_embs, pop_scores = pop_embs.cpu().numpy(), pop_scores.cpu().numpy()
-
-    max_ind = pop_scores.argmax()
-    best_emb = pop_model.pop_embs[max_ind].unsqueeze(0).cpu().numpy()
-
-    from matplotlib import pyplot as plt
-    print('Generating Emb Score Plots')
-    for i in tqdm(range(pop_model.emb_dim)):
-        for j in range(i+1, pop_model.emb_dim):
-            plt.scatter(pop_embs[:,i], pop_embs[:, j], s=1, c=pop_scores, cmap='hot_r')
-            plt.scatter(best_emb[:,i], best_emb[:,j], c='g')
-            plt.xticks([])
-            plt.yticks([])
-            plt.xlabel('Embedding Dimension {}'.format(i))
-            plt.ylabel('Embedding Dimension {}'.format(j))
-            plt.title('Population Embeddings Coloured by Fitness')
-            #plt.legend(loc='lower right')
-            plt.savefig(os.path.join(save_dir, '{}_{}'.format(i,j)))
-            plt.close()
-
-    # Projecting onto direction of steepest ascent
-    from models.embedding.utils import get_gradient_steepest_ascent
-    d1vec, residuals, _ = get_gradient_steepest_ascent(embs=pop_embs, signal=pop_scores)
-    d1 = pop_embs.dot(d1vec)
-
-    d2vec, _, _ = get_gradient_steepest_ascent(embs=pop_embs, signal=residuals)
-    d2 = pop_embs.dot(d2vec)
-
-    best_emb_proj_1, best_emb_proj_2 = np.dot(best_emb, d1vec), np.dot(best_emb, d2vec)
-
-    plt.scatter(d1, d2, c=pop_scores, cmap='hot_r', s=1)
-    title = 'Embs Realigned by {}'.format(' Fitness Score')
-    #plt.scatter(best_emb_proj_1, best_emb_proj_2, c='g')
-    plt.xlabel('Axis of Steepest Ascent')
-    plt.ylabel('Residual Axis of Steepest Ascent')
-    plt.title(title)
-    plt.xticks([])
-    plt.yticks([])
-    plt.colorbar()
-    plt.savefig(os.path.join(save_dir, 'embs_score_projection'))
-    plt.close()
-
-    # Histogram
-    n_bins = 20
-    bins = d1.min() + (d1.max() - d1.min()) / n_bins * torch.arange(n_bins + 1).float()
-    hist = torch.zeros(n_bins)
-    for i in range(n_bins):
-        b_mask = (bins[i] <= torch.tensor(d1)) * (torch.tensor(d1) < bins[i + 1])
-        hist[i] = torch.tensor(pop_scores).masked_select(b_mask).mean()
-
-    plt.bar(x=bins[:-1].cpu().numpy(), height=hist.cpu().numpy(), align='edge', width=(bins[1]-bins[0]).cpu().numpy())
-    title = 'Histogram of {} Along Aligned Axis'.format('Fitness Scores')
-    plt.xlabel('Axis of Steepest Ascent')
-    plt.ylabel('Average {}'.format('Fitness Score'))
-    plt.title(title)
-    plt.xticks([])
-    plt.savefig(os.path.join(save_dir, 'embs_score_histogram'))
-    plt.close()
-
-    plt.scatter(d1, pop_scores)
-    plt.title('Fitness Score vs. Axis of Steepest Ascent')
-    plt.ylabel('Fitness Score')
-    plt.xlabel('Axis of Steepest Ascent')
-    plt.xticks([])
-    plt.yticks([])
-    plt.savefig(os.path.join(save_dir, 'scores_best_dim'))
-    plt.close()
-
-    plt.scatter(d1, pop_scores)
-    plt.savefig(os.path.join(save_dir, 'scores_best_dim'))
-    plt.close()
-
-'''
-def learn_embedding(pop_model, optims, isom_epochs=10000, isom_bs=100,
-                    birth_epochs=100, birth_bs=32, save_dir=None):
-
-    logger = logging.getLogger(__name__)
-    logger.setLevel(logging.INFO)
-
-    assert save_dir is not None
-    if not os.path.exists(save_dir):
-        os.makedirs(save_dir)
-
-    assert isinstance(optims, dict) and 'emb_model' in optims.keys()
-
-    # Get initial embs
-    pop_embs, pop_distns = pop_model.init_embs(epochs=isom_epochs, bs=isom_bs, optim=optims['emb_model'], save_dir=save_dir)
-
-    # Train the birth model in initial distributions
-    assert 'birth_model' in optims.keys()
-    train_birth_model(pop_model.birth_model, pop_embs, pop_distns, optim=optims['birth_model'], epochs=birth_epochs, bs= birth_bs)
-
-def init_model(pop_model, pop_size, init_sample_size=10000):
-
-    # Generate first population
-
-    # Learn isometric embedding of initial sample
-    pop_embs = pop_model.init_pop_model(init_sample_size)
-
-    assert isinstance(pop_size, int) and pop_size > 0
-    
-    #pop_embs = MultivariateNormal(loc=torch.zeros(emb_dim), covariance_matrix=torch.eye(emb_dim)).sample([pop_size])
-
-    # Learn birth model 
-
-    return pop_embs
-
-def next_generation(pop_model, parent_pop, scores, pop_size=100):
-
-    assert issubclass(type(parent_pop), torch.Tensor) and issubclass(type(scores), torch.Tensor)
-    assert scores.dim() == 1 and len(scores) == len(parent_pop)
-
-
-def learn_pop_embs(emb_model):
-    return
-
-def eval_pop(pop_embs, **kwargs):
-    
-    assert issubclass(type(pop_embs), torch.Tensor)
-    scores = torch.zeros(len(pop_embs))
-    
-    for i in range(len(pop_embs)):
-        scores[i] += score_fitness(pop_embs[i], **kwargs)
-
-    return scores
-
-def score_fitness(agent, env, max_ep_len=30, n_reps=50, **kwargs):
-
-    ep_scores = torch.zeros(n_reps)
-    for rep in range(n_reps):
-        ep_reward, _ = play_episode(agent, env, max_ep_len=max_ep_len)
-        ep_scores[rep] += ep_reward
-
-    return ep_scores.mean()
-
-def play_episode(env, agent, max_ep_len, step_buffer=None, **kwargs):
-
-    assert issubclass(type(env), GoalMDPWrapper) and env.n_tasks == 1
-    obs, task_id = env.reset()
-    task_goal_obs = env.goal_states[task_id]
-
-    # Need to decide what to do about worker randomness
-    epsilon = kwargs.get('epsilon', DEFAULT_EPSILON)
-
-    #import pdb; pdb.set_trace()
-
-    ep_len = 0
-    done = False
-    ep_reward = 0
-    obs_list, act_list = [], []
-    while ep_len < max_ep_len and not done:
-        # predict action
-        with torch.no_grad():
-            act = agent.get_action(obs=obs.unsqueeze(0).to(device),
-                                   epsilon=epsilon)
-
-        # take action
-        next_obs, reward, done, info = env.step(act)
-
-        obs_list.append(obs)
-        act_list.append(act)
-
-        # record step info
-        step = {
-            'obs': obs,
-            'act': act,
-            'reward': torch.tensor(reward),
-            'next_obs': next_obs,
-            'done': done}
-        if step_buffer is not None:
-            step_buffer.add_item(deepcopy(step))
-
-        obs = deepcopy(next_obs)
-        ep_len += 1
-        ep_reward += reward
-
-    obs_list.append(obs)
-    return ep_reward, {'obs_list': obs_list,
-                       'act_list': act_list,
-                       'goal_obs': task_goal_obs}
-
-
-def plot_embs(emb_model, obs, save_dir=None, save_name=None, batch_size=100, n_dims=2,
-              comp_scores=None, rewards=None, successes=None, plt_trajectory=False,
-              env=None, agent=None):
-
-    import numpy as np
-    from matplotlib import pyplot as plt
-    hist_len = 100
-
-    #import pdb; pdb.set_trace()
-
-    assert save_dir is not None and save_name is not None
-    eigval_save_dir = os.path.join(save_dir, 'eigenvalues')
-    emb_save_dir = os.path.join(save_dir, 'SVD_embs')
-    if not os.path.exists(save_dir):
-        os.makedirs(save_dir)
-    if not os.path.exists(eigval_save_dir):
-        os.makedirs(eigval_save_dir)
-    if not os.path.exists(emb_save_dir):
-        os.makedirs(emb_save_dir)
-    if plt_trajectory:
-        traj_save_dir = os.path.join(save_dir, save_name)
-        if not os.path.exists(traj_save_dir):
-            os.makedirs(traj_save_dir)
-
-    n_samples = obs.size(0)
-    emb_dim = emb_model.emb_dim
-    embs = torch.zeros((n_samples, emb_dim)).cuda()
-
-    assert isinstance(batch_size, int) and batch_size > 0
-    for i in range(0, n_samples, batch_size):
-        with torch.no_grad():
-            batch_embs = emb_model(obs[i:(i + batch_size)])
-        embs[i:(i + batch_size), :] = batch_embs
-
-    embs = embs.cpu().numpy()
-    emb_mean = np.mean(embs, 0)
-    embs -= emb_mean
-
-    embs_pca, eigvals, eigvecs = pca(embs)
-    #embs_pca = embs # must change
-    
-    #U, S, V = np.linalg.svd(embs, full_matrices=False, compute_uv=True)
-    #embs_svd = np.dot(U, np.diag(S))    
-    #eigvals = S * S / (n_samples - 1)
-    
-    plt.bar([i for i in range(emb_dim)], eigvals)
-    plt.savefig(os.path.join(eigval_save_dir, save_name))
-    plt.close()
-
-    for i in range(n_dims):
-        for j in range(i+1, n_dims):
-            plt.scatter(embs_pca[:,i], embs_pca[:, j], s=1)
-            plt.savefig(os.path.join(emb_save_dir, save_name + '_{}_{}'.format(i,j)))
-            plt.close()
-
-    if plt_trajectory:
-        assert env is not None and agent is not None
-        _, (obs_list, act_list, goal_obs) = play_episode(env, emb_model, agent, step_buffer=None, max_ep_len=50, epsilon=0.)
-        save_trajectory(emb_model, obs_list, act_list, goal_obs,
-                        embs_pca=embs_pca, emb_mean=emb_mean, eigvecs=eigvecs, save_dir=traj_save_dir)
-
-    if comp_scores is not None and len(comp_scores) > hist_len:
-        assert isinstance(comp_scores, np.ndarray)
-        smooth_scores = np.convolve(comp_scores, np.ones((hist_len,))/hist_len, mode='valid')
-        plt.plot([i for i in range(len(smooth_scores))], smooth_scores)
-        plt.title('Completion Scores')
-        plt.savefig(os.path.join(save_dir, 'comp_scores'))
-        plt.close()
-
-    if rewards is not None and len(rewards) > hist_len:
-        assert isinstance(rewards, np.ndarray)
-        smooth_rews = np.convolve(rewards, np.ones((hist_len,))/hist_len, mode='valid')
-        plt.plot([i for i in range(len(smooth_rews))], smooth_rews)
-        plt.title('Rewards')
-        plt.savefig(os.path.join(save_dir, 'rewards'))
-        plt.close()
-
-    if successes is not None and len(successes) > hist_len:
-        assert isinstance(successes, np.ndarray)
-        smooth_succs = np.convolve(successes, np.ones((hist_len,))/hist_len, mode='valid')
-        plt.plot([i for i in range(len(smooth_succs))], smooth_succs)
-        plt.title('Success Rate')
-        plt.savefig(os.path.join(save_dir, 'success_rate'))
-        plt.close()
-
-
-def save_trajectory(emb_model, obs_list, act_list, goal_obs, embs_pca, emb_mean, eigvecs, save_dir, **kwargs):
-
-    from matplotlib import pyplot as plt
-    from matplotlib.lines import Line2D
-    import numpy as np
-
-    with torch.no_grad():
-        traj_embs = [emb_model(obs.to(device).unsqueeze(0)).cpu().numpy() - emb_mean for obs in obs_list]
-        traj_embs_pca = [traj_emb.dot(eigvecs) for traj_emb in traj_embs]
-        goal_pca = (emb_model(goal_obs.to(device).unsqueeze(0)).cpu().numpy() - emb_mean).dot(eigvecs)
-
-    traj_embs_pca = np.concatenate(traj_embs_pca)
-
-    # Save first obs and goal obs
-    plt.imshow(obs_list[0].cpu().numpy().transpose([1,2,0]))
-    plt.savefig(os.path.join(save_dir, 'start_obs'))
-    plt.close()
-    plt.imshow(goal_obs.cpu().numpy().transpose([1,2,0]))
-    plt.savefig(os.path.join(save_dir, 'goal_obs'))
-    plt.close()
-
-    # plotting all together
-    for i in range(traj_embs_pca.shape[0]):
-        fig, ((ax1, ax2), (ax3, ax4)) = plt.subplots(2,2)
-        x, y = list(traj_embs_pca[:,0]), list(traj_embs_pca[:, 1])
-        line = Line2D(x, y)
-        ax2.add_line(line)
-        ax2.set_xlim(min(list(embs_pca[:,0]))-1, max(list(embs_pca[:,0]))+1)
-        ax2.set_ylim(min(list(embs_pca[:,1]))-1, max(list(embs_pca[:,1]))+1)
-        ax2.scatter(embs_pca[:,0], embs_pca[:,1],s=1)
-        ax2.scatter(traj_embs_pca[i,0], traj_embs_pca[i,1],c='red')
-        ax2.scatter(goal_pca[:,0], goal_pca[:,1],c='green')
-        #ax2.set_title('Trajectory Path Dims {}-{}'.format(0, 1))
-        ax2.set_xlabel('PCA Dim 0')
-        ax2.set_ylabel('PCA Dim 1')
-        #ax2.tick_params(axis='both', which='both', bottom='off', top='off', right='off', left='off', labelbottom='off', labelleft='off')
-        ax2.set_xticks([])
-        ax2.set_yticks([])
-        x, y = list(traj_embs_pca[:,0]), list(traj_embs_pca[:, 2])
-        line = Line2D(x, y)
-        ax3.add_line(line)
-        ax3.set_xlim(min(list(embs_pca[:,0]))-1, max(list(embs_pca[:,0]))+1)
-        ax3.set_ylim(min(list(embs_pca[:,2]))-1, max(list(embs_pca[:,2]))+1)
-        ax3.scatter(embs_pca[:,0], embs_pca[:,2],s=1)
-        ax3.scatter(traj_embs_pca[i,0], traj_embs_pca[i,2],c='red')
-        ax3.scatter(goal_pca[:,0], goal_pca[:,2],c='green')
-        #ax3.set_title('Trajectory Path Dims {}-{}'.format(0, 2))
-        ax3.set_xlabel('PCA Dim 0')
-        ax3.set_ylabel('PCA Dim 2')
-        #ax3.tick_params(axis='both', which='both', bottom='off', top='off', right='off', left='off', labelbottom='off', labelleft='off')
-        ax3.set_xticks([])
-        ax3.set_yticks([])
-        x, y = list(traj_embs_pca[:,1]), list(traj_embs_pca[:, 2])
-        line = Line2D(x, y)
-        ax4.add_line(line)
-        ax4.set_xlim(min(list(embs_pca[:,1]))-1, max(list(embs_pca[:,1]))+1)
-        ax4.set_ylim(min(list(embs_pca[:,2]))-1, max(list(embs_pca[:,2]))+1)
-        ax4.scatter(embs_pca[:,1], embs_pca[:,2],s=1)
-        ax4.scatter(traj_embs_pca[i,1], traj_embs_pca[i,2],c='red')
-        ax4.scatter(goal_pca[:,1], goal_pca[:,2],c='green')
-        #ax4.set_title('Trajectory Path Dims {}-{}'.format(1, 2))
-        ax4.set_xlabel('PCA Dim 1')
-        ax4.set_ylabel('PCA Dim 2')
-        #ax4.tick_params(axis='both', which='both', bottom='off', top='off', right='off', left='off', labelbottom='off', labelleft='off')
-        ax4.set_xticks([])
-        ax4.set_yticks([])
-        ax1.imshow(obs_list[i].cpu().numpy().transpose([1,2,0]))
-        ax1.set_xlabel('MDP State')
-        #ax1.tick_params(axis='both', which='both', bottom='off', top='off', right='off', left='off', labelbottom='off', labelleft='off')
-        ax1.set_xticks([])
-        ax1.set_yticks([])
-        plt.savefig(os.path.join(save_dir, 'pca_emb_trajectory_states_{}'.format(i)))
-        plt.close()
-'''
-
-def save_trajectory(emb_model, obs_list, act_list, goal_obs, embs_pca, emb_mean, eigvecs, save_dir, **kwargs):
-
-    from matplotlib import pyplot as plt
-    from matplotlib.lines import Line2D
-    import numpy as np
-
-    with torch.no_grad():
-        traj_embs = [(emb_model(obs.to(device).unsqueeze(0)).cpu().numpy() - emb_mean).dot(eigvecs) for obs in obs_list]
-        goal_emb = (emb_model(goal_obs.to(device).unsqueeze(0)).cpu().numpy() - emb_mean).dot(eigvecs)
-
-    traj_embs = np.concatenate(traj_embs)
-
-    # plotting all together
-    for i in range(traj_embs.shape[0]):
-        fig, ax1 = plt.subplots(1)
-        x, y = list(traj_embs[:,0]), list(traj_embs[:, 1])
-        line = Line2D(x, y)
-        ax1.add_line(line)
-        ax1.set_xlim(min(list(embs_pca[:,0])), max(list(embs_pca[:,0])))
-        ax1.set_ylim(min(list(embs_pca[:,1])), max(list(embs_pca[:,1])))
-        ax1.scatter(embs_pca[:,0], embs_pca[:,1],s=1)
-        ax1.scatter(traj_embs[i,0], traj_embs[i,1],c='red')
-        ax1.scatter(goal_emb[:,0], goal_emb[:,1],c='green')
-        #ax2.set_title('Trajectory Path Dims {}-{}'.format(0, 1))
-        ax1.set_xlabel('Emb Dim 0')
-        ax1.set_ylabel('Emb Dim 1')
-        #ax2.tick_params(axis='both', which='both', bottom='off', top='off', right='off', left='off', labelbottom='off', labelleft='off')
-        ax1.set_xticks([])
-        ax1.set_yticks([])
-        plt.savefig(os.path.join(save_dir, 'pca_emb_trajectory_states_{}'.format(i)))
-        plt.close()
-
-
-def parse_args():
-    parser = argparse.ArgumentParser(formatter_class=argparse.ArgumentDefaultsHelpFormatter)
-
-    # Data Arguments
-    parser.add_argument('--env_name', type=str, default=None, choices=ENVS)
-
-    # Embedding Space Arguments
-    parser.add_argument('--emb_space_type',
-                        help='what type of embedding space to use',
-                        type=str, default='euclidean',
-                        choices=EMBEDDING_SPACES)
-    parser.add_argument('--metric_type',
-                        help='what type of metric to use on real data',
-                        type=str, default='TV',
-                        choices=['TV', 'JSD'])
-
-    # Birth Model Arguments
-    parser.add_argument('--state_emb_model_type',
-                        help='what type of emb model to use',
-                        type=str, default='MLP',
-                        choices=['MLP', 'Discrete', 'Conv'])
-    parser.add_argument('--state_emb_hidden_size', help='dimension of hidden layer of state embedding',
-                        type=int, default=12)
-    parser.add_argument('--state_emb_layers', help='number of hidden layers for state embedding',
-                        type=int, default=1)
-    parser.add_argument('--birth_model_hs', help='dimension of hidden layer of policy',
-                        type=int, default=2000)
-
-    # Emb Model Specifications
-    parser.add_argument('--emb_dim', help='size of embeddings',
-                        type=int, default=12)
-    
-    
-    # Optimization Arguments
-    parser.add_argument('--pop_size', help='buffer size', type=int, default=2500)
-    parser.add_argument('--opt_cls', help='which optimizer type to use',
-                        type=str, default='Adam', choices=['Adam', 'SGD'])
-    parser.add_argument('--isom_bs', help='batch_size for isometric embedding', type=int, default=100)
-    parser.add_argument('--isom_epochs', help='number of epochs for isometric embedding', type=int, default=1000)
-    parser.add_argument('--isom_lr', help='isometric embedding learning rate', type=float, default=0.01)
-    parser.add_argument('--birth_lr', help='isometric embedding learning rate', type=float, default=0.001)
-    parser.add_argument('--birth_epochs', help='number of epochs for birth model', type=int, default=25)
-    parser.add_argument('--birth_bs', help='batch_size for birth_model', type=int, default=32)
-
-    # Recording Args
-    parser.add_argument('--model_dir', help='directory to save models in', type=str, default=None)
-    parser.add_argument('--name', help='what to name model', type=str, default=None)
-    parser.add_argument('--save_every', help='how often to save (epochs)', type=int, default=5)
-    parser.add_argument('--print_every', help='how often to print (epochs)', type=int, default=1)
-    parser.add_argument('--seed', help='random seed', type=str, default=None)
-    parser.add_argument('--plt', dest='plt', default=False, action='store_const', const=True)
-
-    args = parser.parse_args()
-    dict_args = vars(args)
-    return dict_args
-
-
-if __name__ == '__main__':
-    args = parse_args()
-    main(**args)
+'''
+### Pseudocode ###
+
+Initialize MDP to learn on
+
+Get unique obs, distance metric, emb model etc
+Initialize population of solutions
+
+Pass objects to learning routine
+
+Learning routine:
+    (Must simultaneously learn policy, value function, and embedding)
+    1. Learn population embedding model and reconstruction model (?)
+    2. Evaluate population fitness scores
+    3. Select candidates for reproduction and generate offspring
+    
+'''
+
+import argparse
+import logging
+import os
+from copy import copy, deepcopy
+from tqdm import tqdm
+import time
+
+import torch
+from torch.optim import Adam, SGD
+from torch.distributions import MultivariateNormal
+
+from models.embedding.embedding_space import (
+    get_embedding_space,
+    EMBEDDING_SPACES)
+from models.embedding.embedding_models import (
+    MLPEmbMapping, ConvEmbMapping, DiscreteEmbMapping,
+    IDEmbMapping, MixedEmbMapping, Scaled)
+from models.embedding.metrics import JSDAgentMetric, TVAgentMetric
+from models.embedding.distns import get_policy_distn
+from models.embedding.utils import set_req_grad, pca, sum_to_1
+
+from models.rl.envs import ENVS, get_mdp
+from models.rl.utils import rec_to, DEFAULT_EPSILON, DEFAULT_GAMMA
+from models.rl.buffer import Buffer
+from models.pop_model import PopModel, train_birth_model
+from models.agent import GoalDirectedStochPolicy
+from models.rl.goal_directed_rl import GoalMDPWrapper, get_goal_mdp_wrapper
+
+device = 'cuda' if torch.cuda.is_available() else 'cpu'
+
+def main(env_name, 
+         emb_space_type='euclidean', emb_dim=10, metric_type='TV',
+         state_emb_model_type='MLP', birth_model_hs=None, birth_lr=0.001,
+         state_emb_layers=1, state_emb_hidden_size=12,
+         unique_samples=2000, isom_epochs=10000, isom_bs=32, isom_lr=0.001,
+         pop_size=100, opt_cls='Adam', birth_epochs=100, birth_bs=32,
+         model_dir=None, name=None, save_every=5, print_every=1, seed=None, plt=False):
+
+    if seed is not None:
+        torch.manual_seed(seed)
+
+    if model_dir is None:
+        model_dir = os.path.join(os.getcwd(), 'trained_models')
+
+    if not os.path.exists(os.path.dirname(model_dir)):
+        os.makedirs(os.path.dirname(model_dir))
+
+    assert name is not None and isinstance(name, str)
+    assert env_name in ENVS
+
+    save_dir = os.path.join(model_dir, env_name, name)
+    if not os.path.exists(save_dir):
+        os.makedirs(save_dir)
+
+    # Save all arguments of the current training run for inspection later if desired
+    logging.basicConfig(filename=os.path.join(save_dir, 'train.log'))
+    logger = logging.getLogger(__name__)
+    logger.setLevel(logging.DEBUG)
+    train_args = copy(locals())
+    logger.info('Train Arguments:')
+    kmaxlen = max([len(k) for k in train_args.keys()])
+    formatStr = '\t{:<' + str(kmaxlen) + '} {}'
+    for k in sorted(train_args.keys()):
+        logger.info(formatStr.format(k, train_args[k]))
+    logger.info('Device: {}'.format(device))
+
+    # Get MDP to train on
+    env_path = os.path.join(save_dir, 'env')
+    env, obs_type, obs_dim, act_dim = get_mdp(env_name)
+    # if not os.path.exists(env_path):
+    #     env, obs_type, obs_dim, act_dim = get_goal_mdp_wrapper(env_name, n_tasks=1)
+    #     env.save(env_path)
+    # else:
+    #     _, obs_type, obs_dim, act_dim = get_goal_mdp_wrapper(env_name, n_tasks=1)
+    #     env = GoalMDPWrapper.load(env_path)
+
+    # Distance between two policies is defined on unique obs
+    # If unique obs and embeddings already exist load them, else generate some
+    unique_obs_path = os.path.join(save_dir, 'unique_obs')
+    if os.path.exists(unique_obs_path):
+        unique_obs = torch.load(unique_obs_path)
+    else:
+        unique_obs = env.reset().clone().unsqueeze(0).to(device)
+        for i in range(unique_samples):
+            new_obs = env.reset().to(device)
+            # if new_obs not in sampled obs, must add
+            if sum_to_1((unique_obs - new_obs.unsqueeze(0)).abs()).min() > 0.:
+                unique_obs = torch.cat([unique_obs, new_obs.unsqueeze(0)])
+
+    # Get distance metric
+    if metric_type == 'TV':
+        metric = TVAgentMetric(unique_obs)
+    elif metric_type == 'JSD':
+        metric = JSDAgentMetric(unique_obs)
+
+    # Get embedding model
+    emb_model = DiscreteEmbMapping(pop_size, emb_dim)
+
+    # Get embedding space
+    emb_space = get_embedding_space(emb_space_type, emb_model)
+
+    # Get Birth Model (model to map embedding to policy over actions)
+    if state_emb_model_type == 'MLP':
+        assert obs_type == 'cont' and isinstance(obs_dim, int) and obs_dim > 0
+        layers = [obs_dim] + [state_emb_hidden_size] * state_emb_layers + [emb_dim]
+        state_emb_model = MLPEmbMapping(layers)
+
+    elif state_emb_model_type == 'Conv':
+        assert obs_type == 'cont' and isinstance(obs_dim, tuple) and len(obs_dim) == 3
+        layers = [state_emb_hidden_size] * state_emb_layers + [emb_dim]
+        state_emb_model = ConvEmbMapping(obs_dim, layers)
+
+    birth_model = GoalDirectedStochPolicy(
+        policy_model=MixedEmbMapping(
+            emb_model_dict={
+                'obs': state_emb_model,
+                'emb': IDEmbMapping(emb_dim)},
+                emb_dim=act_dim,
+                comb_model=MLPEmbMapping([emb_dim + state_emb_model.emb_dim,
+                                          birth_model_hs,
+                                          int(birth_model_hs / 2),
+                                          act_dim], batch_norm=False)))
+
+    # Get the population model tying them together
+    pop_model = PopModel(emb_space, metric, birth_model).to(device)
+
+    # Declare optimizers
+    optims = {}
+    if opt_cls == 'Adam':
+        optims['emb_model'] = Adam(emb_model.parameters(), lr=isom_lr)
+        optims['birth_model'] = Adam(birth_model.parameters(), lr=birth_lr)
+    elif opt_cls == 'SGD':
+        optims['emb_model'] = SGD(emb_model.parameters(), lr=isom_lr)
+        optims['birth_model'] = SGD(birth_model.parameters(), lr=birth_lr)
+    else:
+        raise ValueError('{} not a supported opt_cls'.format(opt_cls))
+
+    '''
+    learn_embedding(pop_model, isom_epochs=isom_epochs, isom_bs=isom_bs,
+                    birth_epochs=birth_epochs, birth_bs=birth_bs,
+                    optims=optims, save_dir=save_dir)
+    '''
+
+    # Get Initial Embs
+    pop_embs, pop_distns = pop_model.init_embs(epochs=isom_epochs, bs=isom_bs, optim=optims['emb_model'], save_dir=save_dir)
+
+    # Train Birth Model
+    train_birth_model(pop_model.birth_model,
+                      obs=unique_obs,
+                      embs=pop_embs.to(device),
+                      pop_distns=pop_distns.to(device),
+                      optim=optims['birth_model'], epochs=birth_epochs, bs= birth_bs,
+                      save_dir=save_dir, save_every=save_every, print_every=print_every)
+
+    torch.save(pop_model, os.path.join(save_dir, 'pop_model'))
+
+    pop_model = torch.load(os.path.join(save_dir, 'pop_model'))
+
+    # Make plots of emb space
+    pop_model_plots(pop_model, env, save_dir=save_dir)
+
+
+def pop_model_plots(pop_model, env, save_dir):
+
+    assert save_dir is not None
+    if not os.path.exists(save_dir):
+        os.makedirs(save_dir)
+    
+    # Plots of emb space coloured by score
+    emb_space_score_plots(pop_model, env, save_dir=os.path.join(save_dir, 'score_plots'))
+
+def emb_space_score_plots(pop_model, env, save_dir):
+    assert save_dir is not None
+    if not os.path.exists(save_dir):
+        os.makedirs(save_dir)
+
+    from isometric_ea import eval_pop
+    import numpy as np
+    pop_embs = pop_model.emb_model.model.weight.data
+
+    score_path = os.path.join(save_dir, 'pop_scores')
+    if os.path.exists(score_path):
+        pop_scores = torch.load(os.path.join(save_dir, 'pop_scores'))
+        assert len(pop_scores) == len(pop_embs)
+    else:
+        print('Computing Scores')
+        pop_scores = eval_pop(pop_embs, pop_model=pop_model, env=env, max_ep_len=30, n_reps=30, track=True)
+        torch.save(pop_scores, score_path)
+
+    pop_embs, pop_scores = pop_embs.cpu().numpy(), pop_scores.cpu().numpy()
+
+    max_ind = pop_scores.argmax()
+    best_emb = pop_model.pop_embs[max_ind].unsqueeze(0).cpu().numpy()
+
+    from matplotlib import pyplot as plt
+    print('Generating Emb Score Plots')
+    for i in tqdm(range(pop_model.emb_dim)):
+        for j in range(i+1, pop_model.emb_dim):
+            plt.scatter(pop_embs[:,i], pop_embs[:, j], s=1, c=pop_scores, cmap='hot_r')
+            plt.scatter(best_emb[:,i], best_emb[:,j], c='g')
+            plt.xticks([])
+            plt.yticks([])
+            plt.xlabel('Embedding Dimension {}'.format(i))
+            plt.ylabel('Embedding Dimension {}'.format(j))
+            plt.title('Population Embeddings Coloured by Fitness')
+            #plt.legend(loc='lower right')
+            plt.savefig(os.path.join(save_dir, '{}_{}'.format(i,j)))
+            plt.close()
+
+    # Projecting onto direction of steepest ascent
+    from models.embedding.utils import get_gradient_steepest_ascent
+    d1vec, residuals, _ = get_gradient_steepest_ascent(embs=pop_embs, signal=pop_scores)
+    d1 = pop_embs.dot(d1vec)
+
+    d2vec, _, _ = get_gradient_steepest_ascent(embs=pop_embs, signal=residuals)
+    d2 = pop_embs.dot(d2vec)
+
+    best_emb_proj_1, best_emb_proj_2 = np.dot(best_emb, d1vec), np.dot(best_emb, d2vec)
+
+    plt.scatter(d1, d2, c=pop_scores, cmap='hot_r', s=1)
+    title = 'Embs Realigned by {}'.format(' Fitness Score')
+    #plt.scatter(best_emb_proj_1, best_emb_proj_2, c='g')
+    plt.xlabel('Axis of Steepest Ascent')
+    plt.ylabel('Residual Axis of Steepest Ascent')
+    plt.title(title)
+    plt.xticks([])
+    plt.yticks([])
+    plt.colorbar()
+    plt.savefig(os.path.join(save_dir, 'embs_score_projection'))
+    plt.close()
+
+    # Histogram
+    n_bins = 20
+    bins = d1.min() + (d1.max() - d1.min()) / n_bins * torch.arange(n_bins + 1).float()
+    hist = torch.zeros(n_bins)
+    for i in range(n_bins):
+        b_mask = (bins[i] <= torch.tensor(d1)) * (torch.tensor(d1) < bins[i + 1])
+        hist[i] = torch.tensor(pop_scores).masked_select(b_mask).mean()
+
+    plt.bar(x=bins[:-1].cpu().numpy(), height=hist.cpu().numpy(), align='edge', width=(bins[1]-bins[0]).cpu().numpy())
+    title = 'Histogram of {} Along Aligned Axis'.format('Fitness Scores')
+    plt.xlabel('Axis of Steepest Ascent')
+    plt.ylabel('Average {}'.format('Fitness Score'))
+    plt.title(title)
+    plt.xticks([])
+    plt.savefig(os.path.join(save_dir, 'embs_score_histogram'))
+    plt.close()
+
+    plt.scatter(d1, pop_scores)
+    plt.title('Fitness Score vs. Axis of Steepest Ascent')
+    plt.ylabel('Fitness Score')
+    plt.xlabel('Axis of Steepest Ascent')
+    plt.xticks([])
+    plt.yticks([])
+    plt.savefig(os.path.join(save_dir, 'scores_best_dim'))
+    plt.close()
+
+    plt.scatter(d1, pop_scores)
+    plt.savefig(os.path.join(save_dir, 'scores_best_dim'))
+    plt.close()
+
+'''
+def learn_embedding(pop_model, optims, isom_epochs=10000, isom_bs=100,
+                    birth_epochs=100, birth_bs=32, save_dir=None):
+
+    logger = logging.getLogger(__name__)
+    logger.setLevel(logging.INFO)
+
+    assert save_dir is not None
+    if not os.path.exists(save_dir):
+        os.makedirs(save_dir)
+
+    assert isinstance(optims, dict) and 'emb_model' in optims.keys()
+
+    # Get initial embs
+    pop_embs, pop_distns = pop_model.init_embs(epochs=isom_epochs, bs=isom_bs, optim=optims['emb_model'], save_dir=save_dir)
+
+    # Train the birth model in initial distributions
+    assert 'birth_model' in optims.keys()
+    train_birth_model(pop_model.birth_model, pop_embs, pop_distns, optim=optims['birth_model'], epochs=birth_epochs, bs= birth_bs)
+
+def init_model(pop_model, pop_size, init_sample_size=10000):
+
+    # Generate first population
+
+    # Learn isometric embedding of initial sample
+    pop_embs = pop_model.init_pop_model(init_sample_size)
+
+    assert isinstance(pop_size, int) and pop_size > 0
+    
+    #pop_embs = MultivariateNormal(loc=torch.zeros(emb_dim), covariance_matrix=torch.eye(emb_dim)).sample([pop_size])
+
+    # Learn birth model 
+
+    return pop_embs
+
+def next_generation(pop_model, parent_pop, scores, pop_size=100):
+
+    assert issubclass(type(parent_pop), torch.Tensor) and issubclass(type(scores), torch.Tensor)
+    assert scores.dim() == 1 and len(scores) == len(parent_pop)
+
+
+def learn_pop_embs(emb_model):
+    return
+
+def eval_pop(pop_embs, **kwargs):
+    
+    assert issubclass(type(pop_embs), torch.Tensor)
+    scores = torch.zeros(len(pop_embs))
+    
+    for i in range(len(pop_embs)):
+        scores[i] += score_fitness(pop_embs[i], **kwargs)
+
+    return scores
+
+def score_fitness(agent, env, max_ep_len=30, n_reps=50, **kwargs):
+
+    ep_scores = torch.zeros(n_reps)
+    for rep in range(n_reps):
+        ep_reward, _ = play_episode(agent, env, max_ep_len=max_ep_len)
+        ep_scores[rep] += ep_reward
+
+    return ep_scores.mean()
+
+def play_episode(env, agent, max_ep_len, step_buffer=None, **kwargs):
+
+    assert issubclass(type(env), GoalMDPWrapper) and env.n_tasks == 1
+    obs, task_id = env.reset()
+    task_goal_obs = env.goal_states[task_id]
+
+    # Need to decide what to do about worker randomness
+    epsilon = kwargs.get('epsilon', DEFAULT_EPSILON)
+
+    #import pdb; pdb.set_trace()
+
+    ep_len = 0
+    done = False
+    ep_reward = 0
+    obs_list, act_list = [], []
+    while ep_len < max_ep_len and not done:
+        # predict action
+        with torch.no_grad():
+            act = agent.get_action(obs=obs.unsqueeze(0).to(device),
+                                   epsilon=epsilon)
+
+        # take action
+        next_obs, reward, done, info = env.step(act)
+
+        obs_list.append(obs)
+        act_list.append(act)
+
+        # record step info
+        step = {
+            'obs': obs,
+            'act': act,
+            'reward': torch.tensor(reward),
+            'next_obs': next_obs,
+            'done': done}
+        if step_buffer is not None:
+            step_buffer.add_item(deepcopy(step))
+
+        obs = deepcopy(next_obs)
+        ep_len += 1
+        ep_reward += reward
+
+    obs_list.append(obs)
+    return ep_reward, {'obs_list': obs_list,
+                       'act_list': act_list,
+                       'goal_obs': task_goal_obs}
+
+
+def plot_embs(emb_model, obs, save_dir=None, save_name=None, batch_size=100, n_dims=2,
+              comp_scores=None, rewards=None, successes=None, plt_trajectory=False,
+              env=None, agent=None):
+
+    import numpy as np
+    from matplotlib import pyplot as plt
+    hist_len = 100
+
+    #import pdb; pdb.set_trace()
+
+    assert save_dir is not None and save_name is not None
+    eigval_save_dir = os.path.join(save_dir, 'eigenvalues')
+    emb_save_dir = os.path.join(save_dir, 'SVD_embs')
+    if not os.path.exists(save_dir):
+        os.makedirs(save_dir)
+    if not os.path.exists(eigval_save_dir):
+        os.makedirs(eigval_save_dir)
+    if not os.path.exists(emb_save_dir):
+        os.makedirs(emb_save_dir)
+    if plt_trajectory:
+        traj_save_dir = os.path.join(save_dir, save_name)
+        if not os.path.exists(traj_save_dir):
+            os.makedirs(traj_save_dir)
+
+    n_samples = obs.size(0)
+    emb_dim = emb_model.emb_dim
+    embs = torch.zeros((n_samples, emb_dim)).cuda()
+
+    assert isinstance(batch_size, int) and batch_size > 0
+    for i in range(0, n_samples, batch_size):
+        with torch.no_grad():
+            batch_embs = emb_model(obs[i:(i + batch_size)])
+        embs[i:(i + batch_size), :] = batch_embs
+
+    embs = embs.cpu().numpy()
+    emb_mean = np.mean(embs, 0)
+    embs -= emb_mean
+
+    embs_pca, eigvals, eigvecs = pca(embs)
+    #embs_pca = embs # must change
+    
+    #U, S, V = np.linalg.svd(embs, full_matrices=False, compute_uv=True)
+    #embs_svd = np.dot(U, np.diag(S))    
+    #eigvals = S * S / (n_samples - 1)
+    
+    plt.bar([i for i in range(emb_dim)], eigvals)
+    plt.savefig(os.path.join(eigval_save_dir, save_name))
+    plt.close()
+
+    for i in range(n_dims):
+        for j in range(i+1, n_dims):
+            plt.scatter(embs_pca[:,i], embs_pca[:, j], s=1)
+            plt.savefig(os.path.join(emb_save_dir, save_name + '_{}_{}'.format(i,j)))
+            plt.close()
+
+    if plt_trajectory:
+        assert env is not None and agent is not None
+        _, (obs_list, act_list, goal_obs) = play_episode(env, emb_model, agent, step_buffer=None, max_ep_len=50, epsilon=0.)
+        save_trajectory(emb_model, obs_list, act_list, goal_obs,
+                        embs_pca=embs_pca, emb_mean=emb_mean, eigvecs=eigvecs, save_dir=traj_save_dir)
+
+    if comp_scores is not None and len(comp_scores) > hist_len:
+        assert isinstance(comp_scores, np.ndarray)
+        smooth_scores = np.convolve(comp_scores, np.ones((hist_len,))/hist_len, mode='valid')
+        plt.plot([i for i in range(len(smooth_scores))], smooth_scores)
+        plt.title('Completion Scores')
+        plt.savefig(os.path.join(save_dir, 'comp_scores'))
+        plt.close()
+
+    if rewards is not None and len(rewards) > hist_len:
+        assert isinstance(rewards, np.ndarray)
+        smooth_rews = np.convolve(rewards, np.ones((hist_len,))/hist_len, mode='valid')
+        plt.plot([i for i in range(len(smooth_rews))], smooth_rews)
+        plt.title('Rewards')
+        plt.savefig(os.path.join(save_dir, 'rewards'))
+        plt.close()
+
+    if successes is not None and len(successes) > hist_len:
+        assert isinstance(successes, np.ndarray)
+        smooth_succs = np.convolve(successes, np.ones((hist_len,))/hist_len, mode='valid')
+        plt.plot([i for i in range(len(smooth_succs))], smooth_succs)
+        plt.title('Success Rate')
+        plt.savefig(os.path.join(save_dir, 'success_rate'))
+        plt.close()
+
+
+def save_trajectory(emb_model, obs_list, act_list, goal_obs, embs_pca, emb_mean, eigvecs, save_dir, **kwargs):
+
+    from matplotlib import pyplot as plt
+    from matplotlib.lines import Line2D
+    import numpy as np
+
+    with torch.no_grad():
+        traj_embs = [emb_model(obs.to(device).unsqueeze(0)).cpu().numpy() - emb_mean for obs in obs_list]
+        traj_embs_pca = [traj_emb.dot(eigvecs) for traj_emb in traj_embs]
+        goal_pca = (emb_model(goal_obs.to(device).unsqueeze(0)).cpu().numpy() - emb_mean).dot(eigvecs)
+
+    traj_embs_pca = np.concatenate(traj_embs_pca)
+
+    # Save first obs and goal obs
+    plt.imshow(obs_list[0].cpu().numpy().transpose([1,2,0]))
+    plt.savefig(os.path.join(save_dir, 'start_obs'))
+    plt.close()
+    plt.imshow(goal_obs.cpu().numpy().transpose([1,2,0]))
+    plt.savefig(os.path.join(save_dir, 'goal_obs'))
+    plt.close()
+
+    # plotting all together
+    for i in range(traj_embs_pca.shape[0]):
+        fig, ((ax1, ax2), (ax3, ax4)) = plt.subplots(2,2)
+        x, y = list(traj_embs_pca[:,0]), list(traj_embs_pca[:, 1])
+        line = Line2D(x, y)
+        ax2.add_line(line)
+        ax2.set_xlim(min(list(embs_pca[:,0]))-1, max(list(embs_pca[:,0]))+1)
+        ax2.set_ylim(min(list(embs_pca[:,1]))-1, max(list(embs_pca[:,1]))+1)
+        ax2.scatter(embs_pca[:,0], embs_pca[:,1],s=1)
+        ax2.scatter(traj_embs_pca[i,0], traj_embs_pca[i,1],c='red')
+        ax2.scatter(goal_pca[:,0], goal_pca[:,1],c='green')
+        #ax2.set_title('Trajectory Path Dims {}-{}'.format(0, 1))
+        ax2.set_xlabel('PCA Dim 0')
+        ax2.set_ylabel('PCA Dim 1')
+        #ax2.tick_params(axis='both', which='both', bottom='off', top='off', right='off', left='off', labelbottom='off', labelleft='off')
+        ax2.set_xticks([])
+        ax2.set_yticks([])
+        x, y = list(traj_embs_pca[:,0]), list(traj_embs_pca[:, 2])
+        line = Line2D(x, y)
+        ax3.add_line(line)
+        ax3.set_xlim(min(list(embs_pca[:,0]))-1, max(list(embs_pca[:,0]))+1)
+        ax3.set_ylim(min(list(embs_pca[:,2]))-1, max(list(embs_pca[:,2]))+1)
+        ax3.scatter(embs_pca[:,0], embs_pca[:,2],s=1)
+        ax3.scatter(traj_embs_pca[i,0], traj_embs_pca[i,2],c='red')
+        ax3.scatter(goal_pca[:,0], goal_pca[:,2],c='green')
+        #ax3.set_title('Trajectory Path Dims {}-{}'.format(0, 2))
+        ax3.set_xlabel('PCA Dim 0')
+        ax3.set_ylabel('PCA Dim 2')
+        #ax3.tick_params(axis='both', which='both', bottom='off', top='off', right='off', left='off', labelbottom='off', labelleft='off')
+        ax3.set_xticks([])
+        ax3.set_yticks([])
+        x, y = list(traj_embs_pca[:,1]), list(traj_embs_pca[:, 2])
+        line = Line2D(x, y)
+        ax4.add_line(line)
+        ax4.set_xlim(min(list(embs_pca[:,1]))-1, max(list(embs_pca[:,1]))+1)
+        ax4.set_ylim(min(list(embs_pca[:,2]))-1, max(list(embs_pca[:,2]))+1)
+        ax4.scatter(embs_pca[:,1], embs_pca[:,2],s=1)
+        ax4.scatter(traj_embs_pca[i,1], traj_embs_pca[i,2],c='red')
+        ax4.scatter(goal_pca[:,1], goal_pca[:,2],c='green')
+        #ax4.set_title('Trajectory Path Dims {}-{}'.format(1, 2))
+        ax4.set_xlabel('PCA Dim 1')
+        ax4.set_ylabel('PCA Dim 2')
+        #ax4.tick_params(axis='both', which='both', bottom='off', top='off', right='off', left='off', labelbottom='off', labelleft='off')
+        ax4.set_xticks([])
+        ax4.set_yticks([])
+        ax1.imshow(obs_list[i].cpu().numpy().transpose([1,2,0]))
+        ax1.set_xlabel('MDP State')
+        #ax1.tick_params(axis='both', which='both', bottom='off', top='off', right='off', left='off', labelbottom='off', labelleft='off')
+        ax1.set_xticks([])
+        ax1.set_yticks([])
+        plt.savefig(os.path.join(save_dir, 'pca_emb_trajectory_states_{}'.format(i)))
+        plt.close()
+'''
+
+def save_trajectory(emb_model, obs_list, act_list, goal_obs, embs_pca, emb_mean, eigvecs, save_dir, **kwargs):
+
+    from matplotlib import pyplot as plt
+    from matplotlib.lines import Line2D
+    import numpy as np
+
+    with torch.no_grad():
+        traj_embs = [(emb_model(obs.to(device).unsqueeze(0)).cpu().numpy() - emb_mean).dot(eigvecs) for obs in obs_list]
+        goal_emb = (emb_model(goal_obs.to(device).unsqueeze(0)).cpu().numpy() - emb_mean).dot(eigvecs)
+
+    traj_embs = np.concatenate(traj_embs)
+
+    # plotting all together
+    for i in range(traj_embs.shape[0]):
+        fig, ax1 = plt.subplots(1)
+        x, y = list(traj_embs[:,0]), list(traj_embs[:, 1])
+        line = Line2D(x, y)
+        ax1.add_line(line)
+        ax1.set_xlim(min(list(embs_pca[:,0])), max(list(embs_pca[:,0])))
+        ax1.set_ylim(min(list(embs_pca[:,1])), max(list(embs_pca[:,1])))
+        ax1.scatter(embs_pca[:,0], embs_pca[:,1],s=1)
+        ax1.scatter(traj_embs[i,0], traj_embs[i,1],c='red')
+        ax1.scatter(goal_emb[:,0], goal_emb[:,1],c='green')
+        #ax2.set_title('Trajectory Path Dims {}-{}'.format(0, 1))
+        ax1.set_xlabel('Emb Dim 0')
+        ax1.set_ylabel('Emb Dim 1')
+        #ax2.tick_params(axis='both', which='both', bottom='off', top='off', right='off', left='off', labelbottom='off', labelleft='off')
+        ax1.set_xticks([])
+        ax1.set_yticks([])
+        plt.savefig(os.path.join(save_dir, 'pca_emb_trajectory_states_{}'.format(i)))
+        plt.close()
+
+
+def parse_args():
+    parser = argparse.ArgumentParser(formatter_class=argparse.ArgumentDefaultsHelpFormatter)
+
+    # Data Arguments
+    parser.add_argument('--env_name', type=str, default=None, choices=ENVS)
+
+    # Embedding Space Arguments
+    parser.add_argument('--emb_space_type',
+                        help='what type of embedding space to use',
+                        type=str, default='euclidean',
+                        choices=EMBEDDING_SPACES)
+    parser.add_argument('--metric_type',
+                        help='what type of metric to use on real data',
+                        type=str, default='TV',
+                        choices=['TV', 'JSD'])
+
+    # Birth Model Arguments
+    parser.add_argument('--state_emb_model_type',
+                        help='what type of emb model to use',
+                        type=str, default='MLP',
+                        choices=['MLP', 'Discrete', 'Conv'])
+    parser.add_argument('--state_emb_hidden_size', help='dimension of hidden layer of state embedding',
+                        type=int, default=12)
+    parser.add_argument('--state_emb_layers', help='number of hidden layers for state embedding',
+                        type=int, default=1)
+    parser.add_argument('--birth_model_hs', help='dimension of hidden layer of policy',
+                        type=int, default=2000)
+
+    # Emb Model Specifications
+    parser.add_argument('--emb_dim', help='size of embeddings',
+                        type=int, default=12)
+    
+    
+    # Optimization Arguments
+    parser.add_argument('--pop_size', help='buffer size', type=int, default=2500)
+    parser.add_argument('--opt_cls', help='which optimizer type to use',
+                        type=str, default='Adam', choices=['Adam', 'SGD'])
+    parser.add_argument('--isom_bs', help='batch_size for isometric embedding', type=int, default=100)
+    parser.add_argument('--isom_epochs', help='number of epochs for isometric embedding', type=int, default=1000)
+    parser.add_argument('--isom_lr', help='isometric embedding learning rate', type=float, default=0.01)
+    parser.add_argument('--birth_lr', help='isometric embedding learning rate', type=float, default=0.001)
+    parser.add_argument('--birth_epochs', help='number of epochs for birth model', type=int, default=25)
+    parser.add_argument('--birth_bs', help='batch_size for birth_model', type=int, default=32)
+
+    # Recording Args
+    parser.add_argument('--model_dir', help='directory to save models in', type=str, default=None)
+    parser.add_argument('--name', help='what to name model', type=str, default=None)
+    parser.add_argument('--save_every', help='how often to save (epochs)', type=int, default=5)
+    parser.add_argument('--print_every', help='how often to print (epochs)', type=int, default=1)
+    parser.add_argument('--seed', help='random seed', type=str, default=None)
+    parser.add_argument('--plt', dest='plt', default=False, action='store_const', const=True)
+
+    args = parser.parse_args()
+    dict_args = vars(args)
+    return dict_args
+
+
+if __name__ == '__main__':
+    args = parse_args()
+    main(**args)